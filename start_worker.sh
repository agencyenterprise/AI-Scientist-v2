#!/bin/bash

echo "🤖 Starting AI Scientist Pod Worker"
echo ""

# Source shell profile to get conda/env vars
if [ -f "$HOME/.bashrc" ]; then
    # shellcheck source=/dev/null
    source "$HOME/.bashrc"
<<<<<<< HEAD
elif [ -f "$HOME/.zshrc" ]; then
    # shellcheck source=/dev/null
    source "$HOME/.zshrc"
=======
>>>>>>> b9e87df6
fi

# Verify required environment variables
if [ -z "$MONGODB_URL" ]; then
    echo "❌ MONGODB_URL not set."
    echo ""
    echo "If you just ran init_runpod.sh, try:"
    echo "  source ~/.bashrc"
    echo "  bash start_worker.sh"
    echo ""
    echo "Or manually set:"
    echo "  export MONGODB_URL='mongodb://...'"
    exit 1
fi

if [ -z "$OPENAI_API_KEY" ]; then
    echo "⚠️  OPENAI_API_KEY not set. The worker may fail."
    echo ""
fi

echo "✓ Environment ready"
echo ""
echo "Press Ctrl+C to stop the worker gracefully."
echo ""

python pod_worker.py "$@"<|MERGE_RESOLUTION|>--- conflicted
+++ resolved
@@ -7,12 +7,6 @@
 if [ -f "$HOME/.bashrc" ]; then
     # shellcheck source=/dev/null
     source "$HOME/.bashrc"
-<<<<<<< HEAD
-elif [ -f "$HOME/.zshrc" ]; then
-    # shellcheck source=/dev/null
-    source "$HOME/.zshrc"
-=======
->>>>>>> b9e87df6
 fi
 
 # Verify required environment variables
